--- conflicted
+++ resolved
@@ -113,11 +113,7 @@
   if (!isOpen) return null;
 
   return (
-<<<<<<< HEAD
     <div className="flex flex-col h-full w-full">
-=======
-    <div className="fixed right-0 top-0 h-screen w-80 bg-background border-l shadow-lg z-50 flex flex-col animate-slide-in-right">
->>>>>>> c49f9129
       {/* Header */}
       <div className="p-4 border-b flex items-center justify-between sticky top-0 bg-background z-10">
         <div className="flex items-center gap-2">
@@ -143,12 +139,11 @@
       </div>
 
       {/* Messages */}
-<<<<<<< HEAD
       <ScrollArea className="flex-1 p-4 overflow-auto">
         <div className="space-y-4" ref={scrollRef}>
           {messages.map((message, index) => (
-            <div 
-              key={message.id} 
+            <div
+              key={message.id}
               className={`flex gap-3 animate-fade-in ${message.role === "user" ? "justify-end" : ""}`}
               style={{ animationDelay: `${index * 0.1}s` }}
             >
@@ -159,8 +154,8 @@
                 </Avatar>
               )}
               <div className={`max-w-[85%] p-3 rounded-lg ${
-                message.role === "user" 
-                  ? "bg-primary text-primary-foreground ml-auto" 
+                message.role === "user"
+                  ? "bg-primary text-primary-foreground ml-auto"
                   : "bg-muted"
               }`}>
                 <div className="text-sm whitespace-pre-wrap">{message.content}</div>
@@ -193,97 +188,16 @@
           )}
         </div>
       </ScrollArea>
-=======
-      <div className="flex-1 overflow-hidden">
-        <ScrollArea className="h-full p-4" ref={scrollRef}>
-          <div className="space-y-4">
-            {messages.map((message, index) => (
-              <div 
-                key={message.id} 
-                className={`flex gap-3 animate-fade-in ${message.role === "user" ? "justify-end" : ""}`}
-                style={{ animationDelay: `${index * 0.1}s` }}
-              >
-                {message.role === "assistant" && (
-                  <div className="w-8 h-8 rounded-full bg-primary/10 flex items-center justify-center flex-shrink-0">
-                    <Bot className="h-4 w-4 text-primary" />
-                  </div>
-                )}
-                <div className={`max-w-[85%] p-3 rounded-lg ${
-                  message.role === "user" 
-                    ? "bg-primary text-primary-foreground ml-auto" 
-                    : "bg-muted"
-                }`}>
-                  <div className="text-sm whitespace-pre-wrap">{message.content}</div>
-                  <div className={`text-xs mt-1 opacity-70`}>
-                    {message.timestamp.toLocaleTimeString([], { hour: '2-digit', minute: '2-digit' })}
-                  </div>
-                </div>
-                {message.role === "user" && (
-                  <div className="w-8 h-8 rounded-full bg-muted flex items-center justify-center flex-shrink-0">
-                    <User className="h-4 w-4" />
-                  </div>
-                )}
-              </div>
-            ))}
-            {isLoading && (
-              <div className="flex gap-3 animate-scale-in">
-                <div className="w-8 h-8 rounded-full bg-primary/10 flex items-center justify-center flex-shrink-0">
-                  <Bot className="h-4 w-4 text-primary" />
-                </div>
-                <div className="bg-muted p-3 rounded-lg">
-                  <div className="flex space-x-1">
-                    <div className="w-2 h-2 bg-current rounded-full animate-pulse"></div>
-                    <div className="w-2 h-2 bg-current rounded-full animate-pulse" style={{animationDelay: '0.2s'}}></div>
-                    <div className="w-2 h-2 bg-current rounded-full animate-pulse" style={{animationDelay: '0.4s'}}></div>
-                  </div>
-                </div>
-              </div>
-            )}
-          </div>
-        </ScrollArea>
-      </div>
->>>>>>> c49f9129
 
       <Separator />
 
       {/* Input */}
-<<<<<<< HEAD
       <ChatBar
         hasApiKey={!!apiKey}
         isLoading={isLoading}
         onSend={handleSend}
         onRequestApiKey={() => setShowApiKeyDialog(true)}
       />
-=======
-      <div className="p-4 sticky bottom-0 bg-background">
-        {!apiKey && (
-          <div className="mb-3 p-3 bg-orange-50 dark:bg-orange-950/20 border border-orange-200 dark:border-orange-800 rounded-lg flex items-center gap-2 text-sm text-orange-700 dark:text-orange-300">
-            <AlertCircle className="h-4 w-4 flex-shrink-0" />
-            <span>API key required for AI responses</span>
-            <Button
-              variant="ghost"
-              size="sm"
-              onClick={() => setShowApiKeyDialog(true)}
-              className="ml-auto text-orange-600 hover:text-orange-700 p-1"
-            >
-              <Key className="h-4 w-4" />
-            </Button>
-          </div>
-        )}
-        <div className="flex gap-2">
-          <Input
-            value={input}
-            onChange={(e) => setInput(e.target.value)}
-            onKeyPress={handleKeyPress}
-            placeholder="Ask me to create files or folders..."
-            disabled={isLoading}
-          />
-          <Button onClick={handleSend} disabled={!input.trim() || isLoading} size="sm">
-            <Send className="h-4 w-4" />
-          </Button>
-        </div>
-      </div>
->>>>>>> c49f9129
 
       {/* API Key Dialog */}
       <Dialog open={showApiKeyDialog} onOpenChange={setShowApiKeyDialog}>
